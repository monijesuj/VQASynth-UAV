--- conflicted
+++ resolved
@@ -1,17 +1,6 @@
 # VQASynth
 
-<<<<<<< HEAD
-Pipelines to synthesize VQA datasets for enhanced multimodal reasoning.
-
-### Environment
-
-Before running the demo scripts, ensure you have the following installed:
-- Python 3.9 or later
-- [Docker](https://docs.docker.com/engine/install/), [Docker Compose V2](https://docs.docker.com/compose/migrate/)
-- [NVIDIA Container Toolkit](https://docs.nvidia.com/datacenter/cloud-native/container-toolkit/latest/install-guide.html)
-=======
 Enhance the reasoning of multimodal models with pipelines to synthesize VQA datasets.
->>>>>>> 34590785
 
 ## Background
 Inspired by SpatialVLM, this repo uses ZoeDepth to adapt Vision Langauge Models for spatial reasoning.
@@ -24,7 +13,7 @@
 
 Before running the demo scripts, ensure you have the following installed:
 - Python 3.9 or later
-- [Docker](https://docs.docker.com/engine/install/), [Docker Compose](https://docs.docker.com/compose/install/)
+- [Docker](https://docs.docker.com/engine/install/), [Docker Compose V2](https://docs.docker.com/compose/migrate/)
 - [NVIDIA Container Toolkit](https://docs.nvidia.com/datacenter/cloud-native/container-toolkit/latest/install-guide.html)
 
 CLIPSeg-based SpatialVLM data processing (recommended):
@@ -43,7 +32,7 @@
 
 The scripts will produce 3D point clouds, segmented images, labels, and prompt examples for a test image.
 
-<<<<<<< HEAD
+
 ## Run a Pipeline on Your Images
 
 We've included an example pipeline using Docker Compose to quickly transform a directory of images into a VQA formatted dataset emphasizing spatial relations between objects. It produces a dataset following conventions for training models like [LLaVA](https://llava-vl.github.io/). We recommend using an A10 GPU or larger for processing.
@@ -59,8 +48,6 @@
 
 Once completed, you can follow this resource on [fine-tuning LLaVa](https://github.com/haotian-liu/LLaVA/blob/5d8f1760c08b7dfba3ae97b71cbd4c6f17d12dbd/docs/Finetune_Custom_Data.md#L4).
 
-=======
->>>>>>> 34590785
 ## Notebooks
 We've hosted some notebooks visualizing and experimenting with the techniques included in this repo.
 
